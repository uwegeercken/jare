/*
 * Licensed to the Apache Software Foundation (ASF) under one
 * or more contributor license agreements.  See the NOTICE file
 * distributed with this work for additional information
 * regarding copyright ownership.  The ASF licenses this file
 * to you under the Apache License, Version 2.0 (the
 * "License"); you may not use this file except in compliance
 * with the License.  You may obtain a copy of the License at
 *
 *   http://www.apache.org/licenses/LICENSE-2.0
 *
 * Unless required by applicable law or agreed to in writing,
 * software distributed under the License is distributed on an
 * "AS IS" BASIS, WITHOUT WARRANTIES OR CONDITIONS OF ANY
 * KIND, either express or implied.  See the License for the
 * specific language governing permissions and limitations
 * under the License.
 */
package com.datamelt.rules.core.action;

import javax.crypto.Cipher;
import javax.crypto.spec.SecretKeySpec;
import javax.xml.bind.DatatypeConverter;

import com.datamelt.rules.core.XmlAction;
import com.datamelt.util.ActionAnnotation;
import com.datamelt.util.ActionMethodAnnotation;
import com.datamelt.util.CheckAnnotation;

/**
 * Class containing possible actions that are related to string handling.
 * 
 * Actions belong to a rulegroup and are execute depending on the status of rulegroup - if it passed or failed (or both).
 *
 * @author uwe geercken
 * 
 */

public
class StringAction extends GenericAction
{
	@ActionAnnotation(description= "Set a value to another value",methodDisplayname="set value (string)")
	public String setValue(XmlAction action, String value) throws Exception
	{
		if(value==null)
		{
			value="";
		}
		return value;
	}
	
	@ActionAnnotation(description= "Set a value to null",methodDisplayname="set null value (string)")
	public String setNull(XmlAction action, String value) throws Exception
	{
		return null;
	}
	
	@ActionAnnotation(description= "Replace a value (each occurrence) by providing a regular expression to search for and a replacement value",methodDisplayname="replace value")
	@ActionMethodAnnotation(note= "2nd parameter: regular expression, 3rd parameter: replacement")
	public String replaceValue(XmlAction action, String value, String regex, String replacement) throws Exception
	{
		if(value==null)
		{
			value="";
		}
		if(regex==null)
		{
			regex="";
		}
		if(replacement==null)
		{
			replacement="";
		}
		return value.replaceAll(regex, replacement);
	}
	
	@ActionAnnotation(description= "Replace value from mapping file",methodDisplayname="replace value from map")
	@ActionMethodAnnotation(note= "2nd parameter: path and name of the mapping file. must be accessible by the program.")
	public String replaceValueFromMap(XmlAction action, String originalValue, String filename) throws Exception
	{
		if(originalValue==null)
		{
			originalValue="";
		}
		String value = action.getMappingCollection().getValue(filename, originalValue);
		if(value!=null)
		{
			return value;
		}
		else
		{
			return originalValue;
		}
	}

	@ActionAnnotation(description= "Replace value from a list of values",methodDisplayname="replace value from list")
	@ActionMethodAnnotation(note= "2nd parameter: list of values separated by comma")
	public String replaceValueFromList(XmlAction action, int index, String list) throws Exception
	{
		if(list==null)
		{
			list="";
		}
		String values[] = list.split(",");
		if(values!=null && values.length>0 && index < values.length)
		{
			return values[index].trim();
		}
		else
		{
			return null;
		}
	}
	
	@ActionAnnotation(description= "Set a value to the substring of a value",methodDisplayname="substring of value")
	@ActionMethodAnnotation(note= "2nd parameter: the String up to which the substring shall extend")
	public String subStringValue(XmlAction action, String value, String untilString)
	{
		if(value==null)
		{
			value="";
		}
		if(untilString==null)
		{
			untilString="";
		}
		int pos = value.indexOf(untilString);
		if (pos>-1)
		{
			return value.substring(0,pos).trim();
		}
		else
		{
			return value;			
		}
	}

	@ActionAnnotation(description= "Set a value to the substring of a value",methodDisplayname="substring of value")
	@ActionMethodAnnotation(note= "2nd parameter: start of the substring")
	public String subStringValue(XmlAction action, String value, int beginIndex)
	{
		if(value==null)
		{
			value="";
		}
		return value.substring(beginIndex);
	}

	@ActionAnnotation(description= "Set a value to the substring of a value. Return only the value up to the original length.",methodDisplayname="substring of value")
	@ActionMethodAnnotation(note= "2nd parameter: start of substring, 3rd parameter: end of substring")
	public String subStringValue(XmlAction action, String value, int beginIndex, int endIndex)
	{
		if(value==null)
		{
			value="";
		}
		int value_length = value.length();
		if (beginIndex >= value_length) {
			return "";
		}
		if (endIndex >= value_length) {
			return value.substring(beginIndex);
		}
		return value.substring(beginIndex, endIndex);
	}
	
	@ActionAnnotation(description= "Replace value with a mask character",methodDisplayname="mask value")
	@ActionMethodAnnotation(note= "2nd parameter: mask characters, 3rd parameter: start position")
	public String maskValue(XmlAction action, String value, String mask, int beginIndex)
	{
		StringBuffer maskedString = new StringBuffer();
		if(value!=null && mask!=null)
		{
			for(int i=0;i<value.length();i++)
			{
				if(i<beginIndex && beginIndex<value.length())
				{
					maskedString.append(value.substring(i,i+1));
				}
				else
				{
					maskedString.append(mask);
				}
			}
			return maskedString.toString();
		}
		else
		{
			return value;
		}
		
	}
	
	@ActionAnnotation(description= "Replace value with a mask character",methodDisplayname="mask value")
	@ActionMethodAnnotation(note= "2nd parameter: mask characters, 3rd parameter: start position, 4th parameter: end position")
	public String maskValue(XmlAction action, String value, String mask, int beginIndex, int endIndex)
	{
		StringBuffer maskedString = new StringBuffer();
		if(value!=null && mask!=null)
		{
			for(int i=0;i<value.length();i++)
			{
				if((i<beginIndex || i>= endIndex) && beginIndex<value.length() && endIndex<value.length())
				{
					maskedString.append(value.substring(i,i+1));
				}
				else
				{
					maskedString.append(mask);
				}
			}
			return maskedString.toString();
		}
		else
		{
			return value;
		}
	}
	
	@ActionAnnotation(description= "Replace value with a mask character",methodDisplayname="mask value")
	@ActionMethodAnnotation(note= "2nd parameter: mask characters")
	public String maskValue(XmlAction action, String value, String mask)
	{
		StringBuffer maskedString = new StringBuffer();
		if(value!=null && mask!=null)
		{
			for(int i=0;i<value.length();i++)
			{
				maskedString.append(mask);
			}
			return maskedString.toString();
		}
		else
		{
			return value;
		}
	}
	
	@ActionAnnotation(description= "Concatenate two values",methodDisplayname="concat values")
	public String concatValues(XmlAction action, String value, String value2) throws Exception
	{
		if(value==null)
		{
			value="";
		}
		if(value2==null)
		{
			value2="";
		}
		return value + value2;
	}
	
	@ActionAnnotation(description= "Concatenate two values",methodDisplayname="concat values")
	public String concatValues(XmlAction action, int value, String value2) throws Exception
	{
		if(value2==null)
		{
			value2="";
		}
		return value + value2;
	}
	
	@ActionAnnotation(description= "Concatenate two values",methodDisplayname="concat values")
	public String concatValues(XmlAction action, long value, String value2) throws Exception
	{
		if(value2==null)
		{
			value2="";
		}
		return value + value2;
	}
	
	@ActionAnnotation(description= "Concatenate two values",methodDisplayname="concat values")
	public String concatValues(XmlAction action, float value, String value2) throws Exception
	{
		if(value2==null)
		{
			value2="";
		}
		return value + value2;
	}
	
	@ActionAnnotation(description= "Concatenate two values",methodDisplayname="concat values")
	public String concatValues(XmlAction action, double value, String value2) throws Exception
	{
		if(value2==null)
		{
			value2 = "";
		}
		return "" + value + value2;
	}

	@ActionAnnotation(description= "Concatenate two values",methodDisplayname="concat values")
	public String concatValues(XmlAction action, String value, int value2) throws Exception
	{
		if(value==null)
		{
			value = "";
		}
		return value + value2;
	}
	
	@ActionAnnotation(description= "Concatenate two values",methodDisplayname="concat values")
	public String concatValues(XmlAction action, String value, long value2) throws Exception
	{
		if(value==null)
		{
			value = "";
		}
		return value + value2;
	}
	
	@ActionAnnotation(description= "Concatenate two values",methodDisplayname="concat values")
	public String concatValues(XmlAction action, String value, float value2) throws Exception
	{
		if(value==null)
		{
			value = "";
		}
		return value + value2;
	}
	
	@ActionAnnotation(description= "Concatenate two values",methodDisplayname="concat values")
	public String concatValues(XmlAction action, String value, double value2) throws Exception
	{
		if(value==null)
		{
			value = "";
		}
		return value + value2;
	}

	@ActionAnnotation(description= "Concatenate two values",methodDisplayname="concat values")
	@ActionMethodAnnotation(note= "last parameter: separator to use")
	public String concatValues(XmlAction action, String value, String value2, String separator) throws Exception
	{
		if(value==null)
		{
			value = "";
		}
		if(value2==null)
		{
			value2 = "";
		}
		if(separator==null)
		{
			separator = "";
		}
		return value + separator + value2;
	}
	
	@ActionAnnotation(description= "Concatenate two values",methodDisplayname="concat values")
	@ActionMethodAnnotation(note= "last parameter: separator to use")
	public String concatValues(XmlAction action, String value, int value2, String separator) throws Exception
	{
		if(value==null)
		{
			value = "";
		}
		if(separator==null)
		{
			separator = "";
		}
		return value + separator + value2;
	}
	
	@ActionAnnotation(description= "Concatenate two values",methodDisplayname="concat values")
	@ActionMethodAnnotation(note= "last parameter: separator to use")
	public String concatValues(XmlAction action, String value, long value2, String separator) throws Exception
	{
		if(value==null)
		{
			value = "";
		}
		if(separator==null)
		{
			separator = "";
		}
		return value + separator + value2;
	}
	
	@ActionAnnotation(description= "Concatenate two values",methodDisplayname="concat values")
	@ActionMethodAnnotation(note= "last parameter: separator to be used")
	public String concatValues(XmlAction action, String value, float value2, String separator) throws Exception
	{
		if(value==null)
		{
			value = "";
		}
		if(separator==null)
		{
			separator = "";
		}
		return value + separator + value2;
	}
	
	@ActionAnnotation(description= "Concatenate two values",methodDisplayname="concat values")
	@ActionMethodAnnotation(note= "last parameter: separator to be used")
	public String concatValues(XmlAction action, String value, double value2, String separator) throws Exception
	{
		if(value==null)
		{
			value = "";
		}
		if(separator==null)
		{
			separator = "";
		}
		return value + separator + value2;
	}
	
	@ActionAnnotation(description= "Concatenate two values",methodDisplayname="concat values")
	@ActionMethodAnnotation(note= "last parameter: separator to be used")
	public String concatValues(XmlAction action, int value, String value2, String separator) throws Exception
	{
		if(value2==null)
		{
			value2 = "";
		}
		if(separator==null)
		{
			separator = "";
		}
		return "" + value + separator + value2;
	}
	
	@ActionAnnotation(description= "Concatenate two values",methodDisplayname="concat values")
	@ActionMethodAnnotation(note= "last parameter: separator to be used")
	public String concatValues(XmlAction action, long value, String value2, String separator) throws Exception
	{
		if(value2==null)
		{
			value2 = "";
		}
		if(separator==null)
		{
			separator = "";
		}
		return "" + value + separator + value2;
	}
	
	@ActionAnnotation(description= "Concatenate two values",methodDisplayname="concat values")
	@ActionMethodAnnotation(note= "last parameter: separator to be used")
	public String concatValues(XmlAction action, float value, String value2, String separator) throws Exception
	{
		if(value2==null)
		{
			value2 = "";
		}
		if(separator==null)
		{
			separator = "";
		}
		return "" + value + separator + value2;
	}
	
	@ActionAnnotation(description= "Concatenate two values",methodDisplayname="concat values")
	@ActionMethodAnnotation(note= "last parameter: separator to be used")
	public String concatValues(XmlAction action, double value, String value2, String separator) throws Exception
	{
		if(value2==null)
		{
			value2 = "";
		}
		if(separator==null)
		{
			separator = "";
		}
		return "" + value + separator + value2;
	}
	
	@ActionAnnotation(description= "Add a value to the end of a value",methodDisplayname="append value")
	public String appendValue(XmlAction action, String value, String appendValue) throws Exception
	{
		if(value==null)
		{
			value = "";
		}
		if(appendValue==null)
		{
			appendValue = "";
		}
		return value + appendValue;
	}
	
	@ActionAnnotation(description= "Add a value to the end of a value",methodDisplayname="append value")
	@ActionMethodAnnotation(note= "last parameter: separator to use")
	public String appendValue(XmlAction action, String value, String appendValue, String separator) throws Exception
	{
		if(value==null)
		{
			value = "";
		}
		if(appendValue==null)
		{
			appendValue = "";
		}
		if(separator==null)
		{
			separator = "";
		}
		return value + separator + appendValue;
	}
	
	@ActionAnnotation(description= "Add a value to the end of a value",methodDisplayname="append value")
	public String appendValue(XmlAction action, String value, int appendValue) throws Exception
	{
		if(value==null)
		{
			value = "";
		}
		return value + appendValue;
	}
	
	@ActionAnnotation(description= "Add a value to the end of a value",methodDisplayname="append value")
	@ActionMethodAnnotation(note= "last parameter: separator to use")
	public String appendValue(XmlAction action, String value, int appendValue, String separator) throws Exception
	{
		if(value==null)
		{
			value = "";
		}
		if(separator==null)
		{
			separator = "";
		}
		return value + separator + appendValue;
	}
	
	@ActionAnnotation(description= "Add a value to the end of a value",methodDisplayname="append value")
	public String appendValue(XmlAction action, String value, long appendValue) throws Exception
	{
		if(value==null)
		{
			value = "";
		}
		return value + appendValue;
	}
	
	@ActionAnnotation(description= "Add a value to the end of a value",methodDisplayname="append value")
	@ActionMethodAnnotation(note= "last parameter: separator to use")
	public String appendValue(XmlAction action, String value, long appendValue, String separator) throws Exception
	{
		if(value==null)
		{
			value = "";
		}
		if(separator==null)
		{
			separator = "";
		}
		return value + separator + appendValue;
	}
	
	@ActionAnnotation(description= "Add a value to the beginning of a value",methodDisplayname="prepend value")
	public String prependValue(XmlAction action, String value, String prependValue) throws Exception
	{
		if(value==null)
		{
			value = "";
		}
		if(prependValue==null)
		{
			prependValue = "";
		}
		return prependValue + value;
	}

	@ActionAnnotation(description= "Add a value to the beginning of a value",methodDisplayname="prepend value")
	@ActionMethodAnnotation(note= "last parameter: separator to use")
	public String prependValue(XmlAction action, String value, int prependValue, String separator) throws Exception
	{
		if(value==null)
		{
			value = "";
		}
		if(separator==null)
		{
			separator = "";
		}
		return prependValue + separator + value;
	}

	@ActionAnnotation(description= "Add a value to the beginning of a value",methodDisplayname="prepend value")
	public String prependValue(XmlAction action, String value, int prependValue) throws Exception
	{
		if(value==null)
		{
			value = "";
		}
		return "" + prependValue + value;
	}

	@ActionAnnotation(description= "Add a value to the beginning of a value",methodDisplayname="prepend value")
	@ActionMethodAnnotation(note= "last parameter: separator to use")
	public String prependValue(XmlAction action, String value, long prependValue, String separator) throws Exception
	{
		if(value==null)
		{
			value = "";
		}
		if(separator==null)
		{
			separator = "";
		}
		return "" + prependValue + separator + value;
	}

	@ActionAnnotation(description= "Add a value to the beginning of a value",methodDisplayname="prepend value")
	public String prependValue(XmlAction action, String value, long prependValue) throws Exception
	{
		if(value==null)
		{
			value = "";
		}
		return "" + prependValue + value;
	}

	@ActionAnnotation(description= "Add a value to the beginning of a value",methodDisplayname="prepend value")
	@ActionMethodAnnotation(note= "last parameter: separator to use")
	public String prependValue(XmlAction action, String value, String prependValue, String separator) throws Exception
	{
		if(value==null)
		{
			value = "";
		}
		if(prependValue==null)
		{
			prependValue = "";
		}
		if(separator==null)
		{
			separator = "";
		}
		return prependValue + separator + value;
	}

	/**
	 * method will add leading zeros to the objects value until the objects length
	 * is the same as specified in the length argument
	 * 
	 * @param	action		the action to use
	 * @param	value		the string to use
	 * @param	length		the desired length of the result returned
	 * @return				string with leading zeros
	 */
	@ActionAnnotation(description= "Add leading zeros to a value",methodDisplayname="add leading zeros")
	@ActionMethodAnnotation(note="last parameter: maximum length of the String ") 
	public String addLeadingZeros(XmlAction action,String value, int length)
	{
		if(value==null)
		{
			value = "";
		}
		while(value.length()<length)
		{
			value = "0" + value;
		}
		return value;
	}
	
	/**
	 * method will add leading spaces to the objects value until the objects length
	 * is the same as specified in the length argument
	 * 
	 * @param	action		the action to use
	 * @param	value		the string to use
	 * @param	length		the desired length of the result returned
	 * @return				string with leading spaces
	 */
	@ActionAnnotation(description= "Add leading spaces to a value",methodDisplayname="add leading spaces")
	@ActionMethodAnnotation(note="last parameter: number of spaces to add at the begining") 
	public String addLeadingSpaces(XmlAction action,String value, int length)
	{
		if(value==null)
		{
			value="";
		}
		while(value.length()<length)
		{
			value = " " + value;
		}
		return value;
	}
	
	/**
	 * removes leading and trailing spaces fron the string
	 * 
	 * @param action	the action to use
	 * @param value		the value to trim
	 * @return			the trimmed string
	 */
	@ActionAnnotation(description= "Remove (trim) all spaces from the beginning and the end of a value",methodDisplayname="trim")
	public String trimValue(XmlAction action,String value)
	{
		if(value==null)
		{
			value="";
		}
		return value.trim();
	}
	
	/**
	 * sets all characters to upper case
	 * 
	 * @param action	the action to use
	 * @param value		the value to use
	 * @return			the string all upper case
	 */
	@ActionAnnotation(description= "Set a value to its uppercase representation",methodDisplayname="uppercase")
	public String upperCaseValue(XmlAction action,String value)
	{
		if(value==null)
		{
			value="";
		}
		return value.toUpperCase();
	}

	/**
	 * sets all characters to lower case
	 * 
	 * @param action	the action to use
	 * @param value		the value to use
	 * @return			the string all lower case
	 */
	@ActionAnnotation(description= "Set a value to its lowercase representation",methodDisplayname="lowercase")
	public String lowerCaseValue(XmlAction action,String value)
	{
		if(value==null)
		{
			value="";
		}
		return value.toLowerCase();
	}
	
	/**
	 * returns the hash code of the value
	 * 
	 * @param action	the action to use
	 * @param value		the value to use
	 * @return			the hash code for the value
	 */
	@ActionAnnotation(description= "Hash value",methodDisplayname="hash value")
	public int hashValue(XmlAction action,String value)
	{
		if(value==null)
		{
			value="";
		}
		return value.hashCode();
	}
	
	/**
	 * returns the reverse string of the value
	 * 
	 * @param action	the action to use
	 * @param value		the value to use
	 * @return			the reverse of the value
	 */
	@ActionAnnotation(description= "Reverse value",methodDisplayname="reverse value")
	public String reverseValue(XmlAction action, String value)
	{
		String reverse="";
		if(value==null)
		{
			value="";
		}
		for(int i = value.length() - 1; i >= 0; i--)
        {
            reverse = reverse + value.charAt(i);
        }
		return reverse;
	}
	
	/**
	 * encrypts a given value with the specified key
	 * 
	 * returns the original value if the encryption failed.
	 * 
	 * @param action	the action to use
	 * @param value		the value to use
	 * @param key		the key to use
	 * @return			the encrypted string
	 */
	@ActionAnnotation(description= "Encrypt value (Blowfish) using a key",methodDisplayname="encrypt value")
	@ActionMethodAnnotation(note= "last parameter: encryption key to use")
	public String encryptValue(XmlAction action,String value,String key) 
	{
		if(value==null)
		{
			value="";
		}
		if(key==null)
		{
			key="";
		}
		try
		{
			SecretKeySpec skeyspec = new SecretKeySpec(key.getBytes(),"Blowfish");
			Cipher cipher = Cipher.getInstance("Blowfish");
			cipher.init(Cipher.ENCRYPT_MODE, skeyspec);
			byte[] encrypted = cipher.doFinal(value.getBytes("UTF-8"));
			String encryptedString = DatatypeConverter.printHexBinary(encrypted);
			return encryptedString;
		} 
		catch (Exception e) 
		{
			return value;
		}
	}
	
	/**
	 * decrypts a given value with the specified key.
	 * 
	 * returns the original value if the decryption failed.
	 * 
	 * @param action	the action to use
	 * @param value		the value to use
	 * @param key		the key to use
	 * @return			the decrypted string
	 */
	@ActionAnnotation(description= "Decrypt value (Blowfish) using a key",methodDisplayname="decrypt value")
	@ActionMethodAnnotation(note= "last parameter: encryption key to use")
	public String decryptValue(XmlAction action,String value,String key)
	{
		if(value==null)
		{
			value="";
		}
		if(key==null)
		{
			key="";
		}
		try 
		{
			SecretKeySpec skeyspec=new SecretKeySpec(key.getBytes(),"Blowfish");
			Cipher cipher=Cipher.getInstance("Blowfish");
			cipher.init(Cipher.DECRYPT_MODE, skeyspec);
			byte[] valueBytes = DatatypeConverter.parseHexBinary(value);
			byte[] decrypted = cipher.doFinal(valueBytes);
			return new String(decrypted, "UTF-8");
		} 
		catch (Exception e) 
		{
			return value;
		}
	}
	
	/**
<<<<<<< HEAD
	 * Clears the value of a field
	 * 
	 * returns an empty string
	 * 
	 *
	 * @param action	the action to use
	 * @return			the empty string
	 */
	@ActionAnnotation(description= "Clears a value",methodDisplayname="clear value")
	public String clearValue(XmlAction action)
	{
		return "";
=======
	 * capitalizes a string
	 *
	 * @param action	the action to use
	 * @param value		the value to use
	 * @return			the capitalized string
	 */
	@ActionAnnotation(description= "Capitalize string",methodDisplayname="Capitalize string")
	public String capitalizeValue(XmlAction action,String value)
	{
		String[] strs = value.split("(?!^)\\b");
		for (int i = 0; i<strs.length;i+=2) {
			strs[i] = strs[i].substring(0, 1).toUpperCase() + strs[i].substring(1);
		}
		return String.join("", strs);
>>>>>>> 0c12c39e
	}
}<|MERGE_RESOLUTION|>--- conflicted
+++ resolved
@@ -848,7 +848,7 @@
 	}
 	
 	/**
-<<<<<<< HEAD
+
 	 * Clears the value of a field
 	 * 
 	 * returns an empty string
@@ -861,8 +861,10 @@
 	public String clearValue(XmlAction action)
 	{
 		return "";
-=======
-	 * capitalizes a string
+
+  }
+
+   * capitalizes a string
 	 *
 	 * @param action	the action to use
 	 * @param value		the value to use
@@ -876,6 +878,5 @@
 			strs[i] = strs[i].substring(0, 1).toUpperCase() + strs[i].substring(1);
 		}
 		return String.join("", strs);
->>>>>>> 0c12c39e
 	}
 }