--- conflicted
+++ resolved
@@ -1,286 +1,281 @@
-/*
- * Created on 15.09.2006
- *
- * all code by uwe geercken
- */
-package com.datamelt.rules.implementation;
-
-import java.text.SimpleDateFormat;
-import java.util.Calendar;
-import java.util.Date;
-
-/**
-<<<<<<< HEAD
- * <p>Checks if a string is equal to another string, if two numbers are equal or if two dates are equal.</p>
- * 
- * <p>
- * The first argument of a method is always the value of the field that one wants to check. The second argument is either another field 
- * or an expected (fixed) value to check against the first value.
- * </p>
- * <p>
- * Some methods may have additional arguments that can be passed to it.
- * </p>
- * 
- * @author uwe geercken
-=======
- * checks if a string of characters is equal to another
- * string of characters
->>>>>>> 523e1e2d
- */
-public class CheckIsEqual extends GenericCheck
-{
-    /**
-     * checks two long values for equality 
-     */
-    public static boolean evaluate(long value1, long value2)
-    {
-        if(value1 == value2)
-        {
-            return true; 
-        }
-        else
-        {
-            return false;
-        }
-    }
-    
-    /**
-     * checks a long and integer value for equality 
-     */
-    public static boolean evaluate(long value1, int value2)
-    {
-        if(value1 == value2)
-        {
-            return true; 
-        }
-        else
-        {
-            return false;
-        }
-    }
-    
-    /**
-     * checks a long and integer value for equality 
-     */
-    public static boolean evaluate(int value1, long value2)
-    {
-        if(value1 == value2)
-        {
-            return true; 
-        }
-        else
-        {
-            return false;
-        }
-    }
-    
-    /**
-     * checks two double values for equality 
-     */
-    public static boolean evaluate(double value1, double value2)
-    {
-        if(value1 == value2)
-        {
-            return true; 
-        }
-        else
-        {
-            return false;
-        }
-    }
-    
-    /**
-     * checks two float values for equality 
-     */
-    public static boolean evaluate(float value1, float value2)
-    {
-        if(value1 == value2)
-        {
-            return true; 
-        }
-        else
-        {
-            return false;
-        }
-    }
-    
-    /**
-     * checks two integer values for equality 
-     */
-    public static boolean evaluate(int value1, int value2)
-    {
-        if(value1 == value2)
-        {
-            return true; 
-        }
-        else
-        {
-            return false;
-        }
-    }
-    
-    /**
-     * checks two boolean values for equality 
-     */
-    public static boolean evaluate(boolean value1, boolean value2)
-    {
-        return value1==value2; 
-    }
-    
-    /**
-     * checks if a string is equal to another string and ignores or does not ignore
-     * the case of the values
-     */
-    public static boolean evaluate(String value1, String value2, boolean ignoreCase)
-    {
-    	if(value1!=null && value2 !=null)
-    	{
-	        if(ignoreCase)
-	        {
-		        if(value1.toLowerCase().equals(value2.toLowerCase()))
-		        {
-		            return true; 
-		        }
-		        else
-		        {
-		            return false;
-		        }
-	        }
-	        else
-	        {
-	            if(value1.equals(value2))
-	            {
-	                return true; 
-	            }
-	            else
-	            {
-	                return false;
-	            }
-	
-	        }
-    	}
-    	else
-    	{
-    		return false;
-    	}
-    }
-    
-    /**
-     * checks if a string is equal to another string
-     */
-    public static boolean evaluate(String value1, String value2)
-    {
-    	if(value1!=null && value2 !=null)
-    	{
-    		return evaluate(value1,value2,false);
-    	}
-    	else
-    	{
-    		return false;
-    	}
-    }
-    
-    /**
-     * checks, if the first date string is equal to the second
-     * date string using the given date format
-     */
-    public static boolean evaluate(String value1, String value2, String format)
-    {
-        
-        SimpleDateFormat sdf = new SimpleDateFormat(format);
-
-        boolean result = false;
-        
-        try
-        {
-	       	Date date1 = sdf.parse(value1);
-	        Date date2 = sdf.parse(value2);
-	        
-	        Calendar cal1 = Calendar.getInstance();
-	        cal1.setTime(date1);
-	        
-	        Calendar cal2 = Calendar.getInstance();
-	        cal2.setTime(date2);
-	        
-	        result = cal1.equals(cal2);
-        }
-        catch(Exception ex)
-        {
-        	
-        }
-        return result;
-    
-    }
-    
-    /**
-     * checks, if the date is equal to the date string using the given
-     * date format.
-     */
-    public static boolean evaluate(Date date1, String value2, String format)
-    {
-        
-        SimpleDateFormat sdf = new SimpleDateFormat(format);
-
-        boolean result = false;
-        
-        try
-        {
-	        Date date2 = sdf.parse(value2);
-	        
-	        String date1String = sdf.format(date1);
-	        String date2String = sdf.format(date2);
-	        
-	        result = date1String.equals(date2String);
-        }
-        catch(Exception ex)
-        {
-        	
-        }
-        return result;
-    
-    }
-    
-    /**
-     * checks, if the date is equal to the date string using the default
-     * date format.
-     */
-    public static boolean evaluate(Date date1, String value2)
-    {
-        
-        SimpleDateFormat sdf = new SimpleDateFormat(CheckConstants.DEFAULT_DATE_FORMAT);
-        
-        boolean result = false;
-        
-        try
-        {
-	        Date date2 = sdf.parse(value2);
-	        
-	        String date1String = sdf.format(date1);
-	        String date2String = sdf.format(date2);
-	        
-	        result = date1String.equals(date2String);
-        }
-        catch(Exception ex)
-        {
-        	
-        }
-        return result;
-    
-    }
-    
-    /**
-     * checks, if the date is equal to the other date using the default
-     * date format.
-     */
-    public static boolean evaluate(Date date1, Date date2)
-    {
-        
-    	SimpleDateFormat sdf = new SimpleDateFormat(CheckConstants.DEFAULT_DATE_FORMAT);
-    	
-    	String date1String = sdf.format(date1);
-    	String date2String = sdf.format(date2);
-    	
-        return date1String.equals(date2String);
-    
-    }
-}
+/*
+ * Created on 15.09.2006
+ *
+ * all code by uwe geercken
+ */
+package com.datamelt.rules.implementation;
+
+import java.text.SimpleDateFormat;
+import java.util.Calendar;
+import java.util.Date;
+
+/**
+ * <p>Checks if a string is equal to another string, if two numbers are equal or if two dates are equal.</p>
+ * 
+ * <p>
+ * The first argument of a method is always the value of the field that one wants to check. The second argument is either another field 
+ * or an expected (fixed) value to check against the first value.
+ * </p>
+ * <p>
+ * Some methods may have additional arguments that can be passed to it.
+ * </p>
+ * 
+ * @author uwe geercken
+ */
+public class CheckIsEqual extends GenericCheck
+{
+    /**
+     * checks two long values for equality 
+     */
+    public static boolean evaluate(long value1, long value2)
+    {
+        if(value1 == value2)
+        {
+            return true; 
+        }
+        else
+        {
+            return false;
+        }
+    }
+    
+    /**
+     * checks a long and integer value for equality 
+     */
+    public static boolean evaluate(long value1, int value2)
+    {
+        if(value1 == value2)
+        {
+            return true; 
+        }
+        else
+        {
+            return false;
+        }
+    }
+    
+    /**
+     * checks a long and integer value for equality 
+     */
+    public static boolean evaluate(int value1, long value2)
+    {
+        if(value1 == value2)
+        {
+            return true; 
+        }
+        else
+        {
+            return false;
+        }
+    }
+    
+    /**
+     * checks two double values for equality 
+     */
+    public static boolean evaluate(double value1, double value2)
+    {
+        if(value1 == value2)
+        {
+            return true; 
+        }
+        else
+        {
+            return false;
+        }
+    }
+    
+    /**
+     * checks two float values for equality 
+     */
+    public static boolean evaluate(float value1, float value2)
+    {
+        if(value1 == value2)
+        {
+            return true; 
+        }
+        else
+        {
+            return false;
+        }
+    }
+    
+    /**
+     * checks two integer values for equality 
+     */
+    public static boolean evaluate(int value1, int value2)
+    {
+        if(value1 == value2)
+        {
+            return true; 
+        }
+        else
+        {
+            return false;
+        }
+    }
+    
+    /**
+     * checks two boolean values for equality 
+     */
+    public static boolean evaluate(boolean value1, boolean value2)
+    {
+        return value1==value2; 
+    }
+    
+    /**
+     * checks if a string is equal to another string and ignores or does not ignore
+     * the case of the values
+     */
+    public static boolean evaluate(String value1, String value2, boolean ignoreCase)
+    {
+    	if(value1!=null && value2 !=null)
+    	{
+	        if(ignoreCase)
+	        {
+		        if(value1.toLowerCase().equals(value2.toLowerCase()))
+		        {
+		            return true; 
+		        }
+		        else
+		        {
+		            return false;
+		        }
+	        }
+	        else
+	        {
+	            if(value1.equals(value2))
+	            {
+	                return true; 
+	            }
+	            else
+	            {
+	                return false;
+	            }
+	
+	        }
+    	}
+    	else
+    	{
+    		return false;
+    	}
+    }
+    
+    /**
+     * checks if a string is equal to another string
+     */
+    public static boolean evaluate(String value1, String value2)
+    {
+    	if(value1!=null && value2 !=null)
+    	{
+    		return evaluate(value1,value2,false);
+    	}
+    	else
+    	{
+    		return false;
+    	}
+    }
+    
+    /**
+     * checks, if the first date string is equal to the second
+     * date string using the given date format
+     */
+    public static boolean evaluate(String value1, String value2, String format)
+    {
+        
+        SimpleDateFormat sdf = new SimpleDateFormat(format);
+
+        boolean result = false;
+        
+        try
+        {
+	       	Date date1 = sdf.parse(value1);
+	        Date date2 = sdf.parse(value2);
+	        
+	        Calendar cal1 = Calendar.getInstance();
+	        cal1.setTime(date1);
+	        
+	        Calendar cal2 = Calendar.getInstance();
+	        cal2.setTime(date2);
+	        
+	        result = cal1.equals(cal2);
+        }
+        catch(Exception ex)
+        {
+        	
+        }
+        return result;
+    
+    }
+    
+    /**
+     * checks, if the date is equal to the date string using the given
+     * date format.
+     */
+    public static boolean evaluate(Date date1, String value2, String format)
+    {
+        
+        SimpleDateFormat sdf = new SimpleDateFormat(format);
+
+        boolean result = false;
+        
+        try
+        {
+	        Date date2 = sdf.parse(value2);
+	        
+	        String date1String = sdf.format(date1);
+	        String date2String = sdf.format(date2);
+	        
+	        result = date1String.equals(date2String);
+        }
+        catch(Exception ex)
+        {
+        	
+        }
+        return result;
+    
+    }
+    
+    /**
+     * checks, if the date is equal to the date string using the default
+     * date format.
+     */
+    public static boolean evaluate(Date date1, String value2)
+    {
+        
+        SimpleDateFormat sdf = new SimpleDateFormat(CheckConstants.DEFAULT_DATE_FORMAT);
+        
+        boolean result = false;
+        
+        try
+        {
+	        Date date2 = sdf.parse(value2);
+	        
+	        String date1String = sdf.format(date1);
+	        String date2String = sdf.format(date2);
+	        
+	        result = date1String.equals(date2String);
+        }
+        catch(Exception ex)
+        {
+        	
+        }
+        return result;
+    
+    }
+    
+    /**
+     * checks, if the date is equal to the other date using the default
+     * date format.
+     */
+    public static boolean evaluate(Date date1, Date date2)
+    {
+        
+    	SimpleDateFormat sdf = new SimpleDateFormat(CheckConstants.DEFAULT_DATE_FORMAT);
+    	
+    	String date1String = sdf.format(date1);
+    	String date2String = sdf.format(date2);
+    	
+        return date1String.equals(date2String);
+    
+    }
+}