--- conflicted
+++ resolved
@@ -59,31 +59,19 @@
         </plugins>
     </build>
 
-<<<<<<< HEAD
     <distributionManagement>
-=======
-     <distributionManagement>
->>>>>>> 966c5439
         <repository>
            <id>nexus</id>
           <name>Releases</name>
-          <url>http://192.168.8.100:8081/repository/maven-releases</url>
-<<<<<<< HEAD
+          <url>http://localhost:8081/repository/maven-releases</url>
 	  <layout>default</layout>
-=======
->>>>>>> 966c5439
         </repository>
         <snapshotRepository>
             <id>nexus</id>
            <name>Snapshot</name>
-           <url>http://192.168.8.100:8081/repository/maven-snapshots</url>
-<<<<<<< HEAD
+           <url>http://localhost:8081/repository/maven-snapshots</url>
            <layout>default</layout>
         </snapshotRepository>
      </distributionManagement>
-=======
-        </snapshotRepository>
-  </distributionManagement>
->>>>>>> 966c5439
 
 </project>
